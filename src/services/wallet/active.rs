use crate::services::WalletData;
use blkstructs::{CoinData, CoinID, Transaction, TxKind, COINTYPE_TMEL, MICRO_CONVERTER};
use smol::net::SocketAddr;
use tmelcrypt::Ed25519SK;

use super::netclient::NetClient;

pub struct ActiveWallet {
<<<<<<< HEAD
    sk: Ed25519SK,
    wallet: WalletData,
    client: Client,
=======
    sk: Option<Ed25519SK>,
    wallet: Option<WalletData>,
    client: NetClient,
>>>>>>> b85c5386
}

impl ActiveWallet {
    pub fn new(sk: Ed25519SK, wallet: WalletData, remote: SocketAddr) -> Self {
        return ActiveWallet {
<<<<<<< HEAD
            sk,
            wallet,
            client: Client::new(remote),
=======
            sk: None,
            wallet: None,
            client: NetClient::new(remote),
>>>>>>> b85c5386
        };
    }

    pub async fn faucet(&mut self, number: &str, unit: &str) -> anyhow::Result<()> {
        // Return Option(coin data) and height?

        let number: u64 = number.parse()?;
        assert_eq!(unit, "TML");
        // create faucet transaction
        let txn = Transaction {
            kind: TxKind::Faucet,
            inputs: vec![],
            outputs: vec![CoinData {
                cointype: COINTYPE_TMEL.to_owned(),
                conshash: self.wallet.my_script.hash(),
                value: number * MICRO_CONVERTER,
            }],
            fee: 0,
            scripts: vec![],
            sigs: vec![],
            data: vec![],
        };
        let coin = CoinID {
            txhash: txn.hash_nosigs(),
            index: 0,
        };
        self.client.broadcast_tx(txn).await?;

        loop {
            let (hdr, _) = self.client.last_header().await?;
            match self.client.get_coin(hdr, coin).await? {
                Some(coin_data_height) => {
                    eprintln!(">> Confirmed at height {}!", coin_data_height.height);
                    eprintln!(
                        ">> CID = {}",
                        hex::encode(bincode::serialize(&coin).unwrap()) // .bold()
                    );
                }
                None => eprintln!(">> Not at height {}...", hdr.height),
            }
        }
    }

    // -> Option<(CoinID, u32)>
    pub async fn coin_add(&mut self, coin_id: &str) -> anyhow::Result<()> {
        unimplemented!();
        // display_coin_add(coin_id, height);
        // eprintln!(">> Syncing state...");
        // let header = self.client.last_header().await?.0;
        // let coin_id: CoinID = bincode::deserialize(&hex::decode(coin_id)?)?;
        // let coin_data_height = self.client.get_coin(header, coin_id).await?;
        // match coin_data_height {
        //     None => {
        //         eprintln!(">> No such coin yet at height {}!", header.height);
        //         // continue;
        //     }
        //     Some(coin_data_height) => {
        //         self.wallet.insert_coin(coin_id, coin_data_height.clone());
        //         eprintln!(
        //             ">> Coin found at height {}! Added {} {} to data",
        //             coin_data_height.height,
        //             coin_data_height.coin_data.value,
        //             match coin_data_height.coin_data.cointype.as_slice() {
        //                 COINTYPE_TMEL => "μmel".to_string(),
        //                 val => format!("X-{}", hex::encode(val)),
        //             }
        //         );
        //     }
        // }
    }

    pub async fn tx_send() -> anyhow::Result<()> {
        unimplemented!();
        // let number: u64 = amount.parse()?;
        // assert_eq!(unit, &"TML");
        // let dest_addr = tmelcrypt::HashVal::from_addr(dest_addr)
        //     .ok_or_else(|| anyhow::anyhow!("can't decode as address"))?;
        // let output = CoinData {
        //     cointype: COINTYPE_TMEL.to_vec(),
        //     value: number * MICRO_CONVERTER,
        //     conshash: dest_addr,
        // };
        // let to_send = wallet.pre_spend(vec![output])?.sign_ed25519(*wallet_sk);
        // eprintln!(">> Syncing state...");
        // client.broadcast_tx(to_send.clone()).await?;
        // eprintln!(">> Transaction {:?} broadcast!", to_send.hash_nosigs());
        // eprintln!(">> Waiting for confirmation...");
        // loop {
        //     let header = client.last_header().await?.0;
        //     let first_change = CoinID {
        //         txhash: to_send.hash_nosigs(),
        //         index: 1,
        //     };
        //     let their_coin = CoinID {
        //         txhash: to_send.hash_nosigs(),
        //         index: 0,
        //     };
        //     if let Some(out) = client.get_coin(header, first_change).await? {
        //         eprintln!(">> Confirmed at height {}!", out.height);
        //         eprintln!(
        //             ">> CID = {}",
        //             hex::encode(bincode::serialize(&their_coin).unwrap()).bold()
        //         );
        //         break;
        //     }
        // }
    }

    pub async fn get_balances(&mut self) -> anyhow::Result<()> {
        unimplemented!();
        // writeln!(tw, ">> **** COINS ****")?;
        // writeln!(tw, ">> [CoinID]\t[Height]\t[Amount]\t[CoinType]")?;
        // for (coin_id, coin_data) in wallet.unspent_coins() {
        //     let coin_id = hex::encode(bincode::serialize(coin_id).unwrap());
        //     writeln!(
        //         tw,
        //         ">> {}\t{}\t{}\t{}",
        //         coin_id,
        //         coin_data.height.to_string(),
        //         coin_data.coin_data.value.to_string(),
        //         match coin_data.coin_data.cointype.as_slice() {
        //             COINTYPE_TMEL => "μTML",
        //             _ => "(other)",
        //         },
        //     )?;
        // }
    }
}<|MERGE_RESOLUTION|>--- conflicted
+++ resolved
@@ -1,4 +1,4 @@
-use crate::services::WalletData;
+use crate::services::{Client, WalletData};
 use blkstructs::{CoinData, CoinID, Transaction, TxKind, COINTYPE_TMEL, MICRO_CONVERTER};
 use smol::net::SocketAddr;
 use tmelcrypt::Ed25519SK;
@@ -6,29 +6,17 @@
 use super::netclient::NetClient;
 
 pub struct ActiveWallet {
-<<<<<<< HEAD
+    client: NetClient,
     sk: Ed25519SK,
     wallet: WalletData,
-    client: Client,
-=======
-    sk: Option<Ed25519SK>,
-    wallet: Option<WalletData>,
-    client: NetClient,
->>>>>>> b85c5386
 }
 
 impl ActiveWallet {
     pub fn new(sk: Ed25519SK, wallet: WalletData, remote: SocketAddr) -> Self {
         return ActiveWallet {
-<<<<<<< HEAD
             sk,
             wallet,
             client: Client::new(remote),
-=======
-            sk: None,
-            wallet: None,
-            client: NetClient::new(remote),
->>>>>>> b85c5386
         };
     }
 
