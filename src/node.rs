use crate::storage::Storage;

use std::{
    collections::BTreeMap,
    net::SocketAddr,
    time::{Duration, Instant},
};

use anyhow::Context;
use async_trait::async_trait;
use base64::Engine;
use lru::LruCache;
use melnet2::{wire::tcp::TcpBackhaul, Backhaul, Swarm};
use novasmt::{CompressedProof, Database, InMemoryCas, Tree};
use once_cell::sync::Lazy;
use parking_lot::Mutex;
use smol::net::TcpListener;
use stdcode::StdcodeSerializeExt;
use themelio_stf::SmtMapping;
use themelio_structs::{
    AbbrBlock, Address, Block, BlockHeight, ConsensusProof, NetID, Transaction, TxHash,
};

use smol_timeout::TimeoutExt;
use themelio_nodeprot::{
    CoinChange, NodeRpcClient, NodeRpcProtocol, NodeRpcService, StateSummary, Substate,
    TransactionError,
};
use tmelcrypt::HashVal;

type NrpcClient = NodeRpcClient<<TcpBackhaul as Backhaul>::RpcTransport>;

/// An actor implementing the node P2P protocol, common for both auditors and stakers..
pub struct Node {
    _blksync_task: smol::Task<()>,
    _legacy_task: Option<smol::Task<()>>,
}

impl Node {
    /// Creates a new Node.
    pub fn new(
        netid: NetID,
        listen_addr: SocketAddr,
        legacy_listen_addr: Option<SocketAddr>,
        advertise_addr: Option<SocketAddr>,
        storage: Storage,
        index: bool,
        swarm: Swarm<TcpBackhaul, NrpcClient>,
    ) -> Self {
        let _legacy_task = if let Some(legacy_listen_addr) = legacy_listen_addr {
            let network = melnet::NetState::new_with_name(netname(netid));
            network.listen(
                "node",
                NodeRpcService(NodeRpcImpl::new(
                    swarm.clone(),
                    netid,
                    storage.clone(),
                    index,
                )),
            );
            Some(smolscale::spawn({
                let network = network;
                async move {
                    let listener = TcpListener::bind(legacy_listen_addr).await.unwrap();
                    network.run_server(listener).await;
                }
            }))
        } else {
            None
        };

        // This is all we need to do since start_listen does not block.
        log::debug!("starting to listen at {}", listen_addr);
        smol::future::block_on(swarm.start_listen(
            listen_addr.to_string().into(),
            advertise_addr.map(|addr| addr.to_string().into()),
            NodeRpcService(NodeRpcImpl::new(
                swarm.clone(),
                netid,
                storage.clone(),
                index,
            )),
        ))
        .expect("failed to start listening");

        let _blksync_task = smolscale::spawn(blksync_loop(netid, swarm, storage));
        Self {
            _blksync_task,
            _legacy_task,
        }
    }
}

fn netname(netid: NetID) -> &'static str {
    match netid {
        NetID::Mainnet => "mainnet-node",
        NetID::Testnet => "testnet-node",
        _ => Box::leak(Box::new(format!("{:?}", netid))),
    }
}

async fn blksync_loop(_netid: NetID, swarm: Swarm<TcpBackhaul, NrpcClient>, storage: Storage) {
    loop {
        let gap_time: Duration = Duration::from_secs_f64(fastrand::f64() * 1.0);
        let routes = swarm.routes().await;
        let random_peer = routes.first().cloned();
        if let Some(peer) = random_peer {
            log::trace!("picking peer {} out of {} peers", &peer, routes.len());
            let fallible_part = async {
                let conn = TcpBackhaul::new().connect(peer.clone()).await?;
                let client = NodeRpcClient(conn);
                let addr: SocketAddr = peer.clone().to_string().parse()?;
                let res = attempt_blksync(addr, &client, &storage).await?;
                anyhow::Ok(res)
            };
            match fallible_part.await {
                Err(e) => {
                    log::warn!("failed to blksync with {}: {:?}", peer, e);
                    log::warn!(
                        "last state: {:?}",
                        storage.highest_state().await.unwrap().header()
                    );
                }
                Ok(blklen) => {
                    if blklen > 0 {
                        log::debug!("synced to height {:?}", storage.highest_height().await);
                    }
                }
            }
        }
        smol::Timer::after(gap_time).await;
    }
}

/// Attempts a sync using the given given node client.
async fn attempt_blksync(
    addr: SocketAddr,
    client: &NrpcClient,
    storage: &Storage,
) -> anyhow::Result<usize> {
    log::debug!("starting blksync");
    let their_highest = client
        .get_summary()
        .timeout(Duration::from_secs(5))
        .await
        .context("timed out getting summary")?
        .context("cannot get their highest block")?
        .height;
    log::debug!("their_highest = {their_highest}");
    let my_highest = storage.highest_height().await?.unwrap_or_default();
    if their_highest <= my_highest {
        return Ok(0);
    }

    let mut num_blocks_applied: usize = 0;
    let my_highest: u64 = my_highest.0 + 1;

    let mut height = BlockHeight(my_highest);
    while height <= their_highest {
        let start = Instant::now();

        log::debug!("gonna get compressed blocks...");
        let compressed_blocks = client
<<<<<<< HEAD
            .get_lz4_blocks(height, 1_000_000)
            .timeout(Duration::from_secs(60))
=======
            .get_lz4_blocks(height, 500_000)
            .timeout(Duration::from_secs(30))
>>>>>>> cc555279
            .await
            .context("timeout while getting compressed blocks")?
            .context("failed to get compressed blocks")?;
        log::debug!("got compressed blocks!");

        let (blocks, cproofs): (Vec<Block>, Vec<ConsensusProof>) = match compressed_blocks {
            Some(compressed) => {
                // decode base64 first
                let compressed_base64 = base64::engine::general_purpose::STANDARD_NO_PAD
                    .decode(compressed.as_bytes())?;

                // decompress
                let decompressed = lz4_flex::decompress_size_prepended(&compressed_base64)?;

                stdcode::deserialize::<(Vec<Block>, Vec<ConsensusProof>)>(&decompressed)?
            }
            _ => anyhow::bail!("missing block {height}"),
        };

        let mut last_applied_height = height;
        for (block, cproof) in blocks.iter().zip(cproofs) {
            // validate before applying
            if block.header.height != last_applied_height {
                anyhow::bail!("wanted block {}, but got {}", height, block.header.height);
            }
            log::debug!(
                "fully resolved block {} from peer {} in {:.2}ms",
                block.header.height,
                addr,
                start.elapsed().as_secs_f64() * 1000.0
            );

            storage
                .apply_block(block.clone(), cproof)
                .await
                .context("could not apply a resolved block")?;
            num_blocks_applied += 1;

            last_applied_height += BlockHeight(1);
            log::debug!("applied block {height}");
        }

        height += BlockHeight(blocks.len() as u64);
    }

    Ok(num_blocks_applied)
}

// This struct is responsible for obtaining any "state" needed for the implementation of the RPC business logic.
pub struct NodeRpcImpl {
    network: NetID,
    storage: Storage,

    recent: Mutex<LruCache<TxHash, Instant>>,
    summary: Mutex<LruCache<BlockHeight, StateSummary>>,
    coin_smts: Mutex<LruCache<BlockHeight, Tree<InMemoryCas>>>,

    abbr_block_cache: moka::sync::Cache<BlockHeight, (AbbrBlock, ConsensusProof)>,

    swarm: Swarm<TcpBackhaul, NrpcClient>,
}

impl NodeRpcImpl {
    fn new(
        swarm: Swarm<TcpBackhaul, NrpcClient>,
        network: NetID,
        storage: Storage,
        _index: bool,
    ) -> Self {
        Self {
            network,
            storage,

            recent: LruCache::new(1000).into(),
            coin_smts: LruCache::new(100).into(),
            summary: LruCache::new(10).into(),
            swarm,

            abbr_block_cache: moka::sync::Cache::new(100_000),
        }
    }

    async fn get_coin_tree(&self, height: BlockHeight) -> anyhow::Result<Tree<InMemoryCas>> {
        let otree = self.coin_smts.lock().get(&height).cloned();
        if let Some(v) = otree {
            Ok(v)
        } else {
            let state = self
                .storage
                .get_state(height)
                .await?
                .context(format!("block {} not confirmed yet", height))?;
            let mut mm = SmtMapping::new(
                Database::new(InMemoryCas::default())
                    .get_tree(Default::default())
                    .unwrap(),
            );

            let transactions = state.to_block().transactions;
            for tx in transactions.iter() {
                mm.insert(tx.hash_nosigs(), tx.clone());
            }
            self.coin_smts.lock().put(height, mm.mapping.clone());
            Ok(mm.mapping)
        }
    }
}

/// Global TCP backhaul for node connections
static TCP_BACKHAUL: Lazy<TcpBackhaul> = Lazy::new(TcpBackhaul::new);

#[async_trait]
impl NodeRpcProtocol for NodeRpcImpl {
    async fn send_tx(&self, tx: Transaction) -> Result<(), TransactionError> {
        if let Some(val) = self.recent.lock().peek(&tx.hash_nosigs()) {
            if val.elapsed().as_secs_f64() < 10.0 {
                return Err(TransactionError::RecentlySeen);
            }
        }
        self.recent.lock().put(tx.hash_nosigs(), Instant::now());
        log::trace!("handling send_tx");
        let start = Instant::now();

        self.storage
            .mempool_mut()
            .apply_transaction(&tx)
            .map_err(|e| {
                if !e.to_string().contains("duplicate") {
                    log::warn!("cannot apply tx: {:?}", e)
                }
                TransactionError::Invalid(e.to_string())
            })?;

        log::debug!(
            "txhash {}.. inserted ({:?} applying)",
            &tx.hash_nosigs().to_string()[..10],
            start.elapsed(),
        );

        // log::debug!("about to broadcast txhash {:?}", tx.hash_nosigs());
        let routes = self.swarm.routes().await;
        for neigh in routes.iter().take(16).cloned() {
            let tx = tx.clone();
            smolscale::spawn(async move {
                let conn = TCP_BACKHAUL.connect(neigh).await?;
                NodeRpcClient(conn)
                    .send_tx(tx)
                    .timeout(Duration::from_secs(10))
                    .await
                    .context("oh no")???;
                anyhow::Ok(())
            })
            .detach();
        }

        Ok(())
    }

    async fn get_abbr_block(&self, height: BlockHeight) -> Option<(AbbrBlock, ConsensusProof)> {
        if let Some(c) = self.abbr_block_cache.get(&height) {
            return Some(c);
        }
        log::trace!("handling get_abbr_block({})", height);
        let state = self
            .storage
            .get_state(height)
            .await
            .unwrap()
            .context(format!("block {} not confirmed yet", height))
            .ok()?;
        let proof = self
            .storage
            .get_consensus(height)
            .await
            .unwrap()
            .context(format!("block {} not confirmed yet", height))
            .ok()?;
        let summ = (state.to_block().abbreviate(), proof);
        self.abbr_block_cache.insert(height, summ.clone());
        Some(summ)
    }

    async fn get_summary(&self) -> StateSummary {
        log::trace!("handling get_summary()");
        let highest = self.storage.highest_state().await.unwrap();
        let header = highest.header();
        let res = self.summary.lock().get(&header.height).cloned();
        if let Some(res) = res {
            res
        } else {
            let proof = self
                .storage
                .get_consensus(header.height)
                .await
                .unwrap()
                .unwrap_or_default();
            let summary = StateSummary {
                netid: self.network,
                height: header.height,
                header,
                proof,
            };
            self.summary.lock().push(header.height, summary.clone());
            summary
        }
    }

    async fn get_block(&self, height: BlockHeight) -> Option<Block> {
        log::trace!("handling get_state({})", height);
        Some(
            self.storage
                .get_state(height)
                .await
                .unwrap()
                .context("no such height")
                .ok()?
                .to_block(),
        )
    }

    async fn get_lz4_blocks(&self, height: BlockHeight, size_limit: usize) -> Option<String> {
        let size_limit = size_limit.min(10_000_000);
        // TODO: limit the *compressed* size. But this is fine because compression makes stuff smoller
        let mut total_count = 0;
        let mut accum = vec![];
        let mut proof_accum = vec![];

        let mut height = height;
        while total_count <= size_limit {
            if let Some(block) = self.get_block(height).await {
                match self.get_abbr_block(height).await.map(|s| s.1) {
                    Some(proof) => {
                        total_count += block.stdcode().len();
                        total_count += proof.stdcode().len();

                        accum.push(block);
                        proof_accum.push(proof);

                        if total_count > size_limit {
                            log::info!("BATCH IS DONE");
                            if accum.len() > 1 {
                                accum.pop();
                            }
                        }

                        // only increment here
                        height += BlockHeight(1);
                    }
                    _ => {
                        log::warn!("no proof stored for height {}", height);
                    }
                }
            } else if accum.is_empty() {
                log::warn!("no stored block for height: {:?}", height);
                return None;
            }
        }

        let compressed = lz4_flex::compress_prepend_size(&(accum, proof_accum).stdcode());
        Some(base64::engine::general_purpose::STANDARD_NO_PAD.encode(compressed))
    }

    async fn get_smt_branch(
        &self,
        height: BlockHeight,
        elem: Substate,
        key: HashVal,
    ) -> Option<(Vec<u8>, CompressedProof)> {
        log::trace!("handling get_smt_branch({}, {:?})", height, elem);
        let state = self
            .storage
            .get_state(height)
            .await
            .unwrap()
            .context(format!("block {} not confirmed yet", height))
            .ok()?;
        let ctree = self.get_coin_tree(height).await.ok()?;
        let coins_smt = state.raw_coins_smt();
        let history_smt = state.raw_history_smt();
        let pools_smt = state.raw_pools_smt();

        let (v, proof) = match elem {
            Substate::Coins => coins_smt.get_with_proof(key.0),
            Substate::History => history_smt.get_with_proof(key.0),
            Substate::Pools => pools_smt.get_with_proof(key.0),
            Substate::Stakes => todo!("no longer relevant"),
            Substate::Transactions => ctree.get_with_proof(key.0),
        };
        Some((v.to_vec(), proof.compress()))
    }

    async fn get_stakers_raw(&self, _height: BlockHeight) -> Option<BTreeMap<HashVal, Vec<u8>>> {
        todo!("no longer relevant")
    }

    async fn get_some_coins(
        &self,
        _height: BlockHeight,
        _covhash: themelio_structs::Address,
    ) -> Option<Vec<themelio_structs::CoinID>> {
        None
    }

    #[allow(unused)]
    async fn get_coin_changes(&self, height: BlockHeight, address: Address) -> Vec<CoinChange> {
        todo!("fill in after the internal coin indexing moves to use the one from melscan")
    }
}<|MERGE_RESOLUTION|>--- conflicted
+++ resolved
@@ -161,13 +161,8 @@
 
         log::debug!("gonna get compressed blocks...");
         let compressed_blocks = client
-<<<<<<< HEAD
-            .get_lz4_blocks(height, 1_000_000)
-            .timeout(Duration::from_secs(60))
-=======
             .get_lz4_blocks(height, 500_000)
             .timeout(Duration::from_secs(30))
->>>>>>> cc555279
             .await
             .context("timeout while getting compressed blocks")?
             .context("failed to get compressed blocks")?;
