#![allow(clippy::upper_case_acronyms)]

mod mempool;
mod smt;
use std::sync::Arc;

use self::mempool::Mempool;
use blkdb::{traits::DbBackend, BlockTree};
use parking_lot::RwLock;
pub use smt::*;
use themelio_nodeprot::TrustStore;
use themelio_stf::{BlockHeight, ConsensusProof, GenesisConfig, SealedState};

#[derive(Clone)]
pub struct NodeTrustStore(pub SharedStorage);

impl TrustStore for NodeTrustStore {
    fn set(&self, netid: themelio_stf::NetID, trusted: themelio_nodeprot::TrustedHeight) {
        self.0
            .read()
            .metadata
            .insert(
                stdcode::serialize(&netid).expect("cannot serialize netid"),
                stdcode::serialize(&(trusted.height, trusted.header_hash))
                    .expect("Cannot serialize trusted height"),
            )
            .expect("could not set trusted height");
    }

    fn get(&self, netid: themelio_stf::NetID) -> Option<themelio_nodeprot::TrustedHeight> {
        let pair: (BlockHeight, tmelcrypt::HashVal) = self
            .0
            .read()
            .metadata
            .get(&stdcode::serialize(&netid).expect("cannot serialize netid"))
            .expect("cannot get")
            .map(|b| stdcode::deserialize(&b).expect("cannot deserialize"))?;
        Some(themelio_nodeprot::TrustedHeight {
            height: pair.0,
            header_hash: pair.1,
        })
    }
}

/// An alias for a shared NodeStorage.
pub type SharedStorage = Arc<RwLock<NodeStorage>>;

/// NodeStorage encapsulates all storage used by a Themelio full node (auditor or staker).
pub struct NodeStorage {
    mempool: Mempool,
    metadata: boringdb::Dict,

    history: BlockTree<BoringDbBackend>,
    forest: novasmt::Forest,
}

impl NodeStorage {
    /// Gets an immutable reference to the mempool.
    pub fn mempool(&self) -> &Mempool {
        &self.mempool
    }

    /// Gets a mutable reference to the mempool.
    pub fn mempool_mut(&mut self) -> &mut Mempool {
        &mut self.mempool
    }

    /// Opens a NodeStorage, given a sled database.
    pub fn new(db: boringdb::Database, genesis: GenesisConfig) -> Self {
        // Identify the genesis by the genesis ID
        let genesis_id = tmelcrypt::hash_single(stdcode::serialize(&genesis).unwrap());
        let dict = db.open_dict(&format!("genesis{}", genesis_id)).unwrap();
        let metadata = db
            .open_dict(&format!("meta_genesis{}", genesis_id))
            .unwrap();
        let forest = novasmt::Forest::new(BoringDbSmt::new(dict.clone()));
        let mut history = BlockTree::new(BoringDbBackend { dict }, forest.clone(), true);

        // initialize stuff
        if history.get_tips().is_empty() {
            let first_state = genesis.realize(&forest).seal(None);
            log::info!(
                "initializing network with 0:{}",
                first_state.header().hash()
            );
            history.set_genesis(first_state, &[]);
        }

        let mempool_state = history.get_tips()[0].to_state().next_state();
        Self {
            mempool: Mempool::new(mempool_state),
            history,
            forest,
            metadata,
        }
    }

    /// Obtain the highest state.
    pub fn highest_state(&self) -> SealedState {
        self.get_state(self.highest_height()).unwrap()
    }

    /// Obtain the highest height.
    pub fn highest_height(&self) -> BlockHeight {
        let tips = self.history.get_tips();
        if tips.len() != 1 {
            #[cfg(not(feature = "metrics"))]
            log::error!(
                "multiple tips: {:#?}",
                tips.iter().map(|v| v.header()).collect::<Vec<_>>()
            );
            #[cfg(feature = "metrics")]
            log::error!(
                "hostname={} public_ip={} multiple tips: {:#?}",
                crate::prometheus::HOSTNAME.as_str(), crate::public_ip_address::PUBLIC_IP_ADDRESS.as_str(),
                tips.iter().map(|v| v.header()).collect::<Vec<_>>()
            );

        }
        tips.into_iter().map(|v| v.header().height).max().unwrap()
    }

    /// Obtain a historical SealedState.
    pub fn get_state(&self, height: BlockHeight) -> Option<SealedState> {
        self.history
            .get_at_height(height)
            .get(0)
            .map(|v| v.to_state())
    }

    /// Obtain a historical ConsensusProof.
    pub fn get_consensus(&self, height: BlockHeight) -> Option<ConsensusProof> {
        let height = self.history.get_at_height(height).into_iter().next()?;
        stdcode::deserialize(height.metadata()).ok()
    }

    /// Consumes a block, applying it to the current state.
    pub fn apply_block(
        &mut self,
        blk: themelio_stf::Block,
        cproof: ConsensusProof,
    ) -> anyhow::Result<()> {
        let highest_height = self.highest_height();
        if blk.header.height != highest_height + 1.into() {
            anyhow::bail!(
                "cannot apply block {} to height {}",
                blk.header.height,
                highest_height
            );
        }

        self.history
            .apply_block(&blk, &stdcode::serialize(&cproof).unwrap())?;
<<<<<<< HEAD
        log::debug!("applied block {}:{}", blk.header.height, blk.header.hash());
=======
        #[cfg(not(feature = "metrics"))]
        log::debug!("applied block {}", blk.header.height);
        #[cfg(feature = "metrics")]
        log::debug!("hostname={} public_ip={} applied block {}", crate::prometheus::HOSTNAME.as_str(), crate::public_ip_address::PUBLIC_IP_ADDRESS.as_str(), blk.header.height);
>>>>>>> 49eb80c5
        let next = self.highest_state().next_state();
        self.mempool_mut().rebase(next);
        Ok(())
    }

    /// Convenience method to "share" storage.
    pub fn share(self) -> SharedStorage {
        Arc::new(RwLock::new(self))
    }

    /// Gets the forest.
    pub fn forest(&self) -> novasmt::Forest {
        self.forest.clone()
    }

    /// Gets the blockdb.
    pub fn history_mut(&mut self) -> &mut blkdb::BlockTree<impl DbBackend> {
        &mut self.history
    }
}

struct BoringDbBackend {
    dict: boringdb::Dict,
}

impl DbBackend for BoringDbBackend {
    fn insert(&mut self, key: &[u8], value: &[u8]) -> Option<Vec<u8>> {
        self.dict
            .insert(key.to_vec(), value.to_vec())
            .unwrap()
            .map(|v| v.to_vec())
    }

    fn get(&self, key: &[u8]) -> Option<Vec<u8>> {
        self.dict.get(key).unwrap().map(|v| v.to_vec())
    }

    fn remove(&mut self, key: &[u8]) -> Option<Vec<u8>> {
        self.dict.remove(key).unwrap().map(|v| v.to_vec())
    }

    fn key_range(&self, start: &[u8], end: &[u8]) -> Vec<Vec<u8>> {
        self.dict
            .range(start..=end)
            .unwrap()
            .map(|v| v.unwrap().0.to_vec())
            .collect()
    }
}<|MERGE_RESOLUTION|>--- conflicted
+++ resolved
@@ -78,12 +78,7 @@
 
         // initialize stuff
         if history.get_tips().is_empty() {
-            let first_state = genesis.realize(&forest).seal(None);
-            log::info!(
-                "initializing network with 0:{}",
-                first_state.header().hash()
-            );
-            history.set_genesis(first_state, &[]);
+            history.set_genesis(genesis.realize(&forest).seal(None), &[]);
         }
 
         let mempool_state = history.get_tips()[0].to_state().next_state();
@@ -151,14 +146,10 @@
 
         self.history
             .apply_block(&blk, &stdcode::serialize(&cproof).unwrap())?;
-<<<<<<< HEAD
-        log::debug!("applied block {}:{}", blk.header.height, blk.header.hash());
-=======
         #[cfg(not(feature = "metrics"))]
         log::debug!("applied block {}", blk.header.height);
         #[cfg(feature = "metrics")]
         log::debug!("hostname={} public_ip={} applied block {}", crate::prometheus::HOSTNAME.as_str(), crate::public_ip_address::PUBLIC_IP_ADDRESS.as_str(), blk.header.height);
->>>>>>> 49eb80c5
         let next = self.highest_state().next_state();
         self.mempool_mut().rebase(next);
         Ok(())
