--- conflicted
+++ resolved
@@ -1,6 +1,6 @@
 [package]
 name = "themelio-node"
-version = "0.2.1"
+version = "0.2.0"
 authors = ["nullchinchilla <nullchinchilla@pm.me>", "Meade Kincke <meade@themelio.org"]
 edition = "2018"
 
@@ -25,35 +25,32 @@
 default-net = "0.2.1"
 env_logger = "0.9.0"
 fastrand = "1.5.0"
-<<<<<<< HEAD
-futures-util = "0.3.17"
-=======
 futures-util = "0.3.16"
 gethostname = { version = "0.2.1", optional = true }
->>>>>>> bf1d65ad
 hex = "0.4.3"
+hostname = "0.3.1"
 im = "15.0.0"
 log = "0.4.14"
 lru = "0.6.6"
-melnet = "0.1.8"
+melnet = "0.1.7"
 novasmt = "0.1.9"
 novasymph = { path = "../../libs/novasymph" }
 once_cell = "1.8.0"
-parking_lot = "0.11.2"
+parking_lot = "0.11.1"
 prometheus = { version = "0.12.0", optional = true }
-serde = "1.0.130"
+serde = "1.0.127"
 smol = "1.2.5"
 smolscale = "0.3.12"
 smol-timeout = "0.6.0"
 stdcode = "0.1.2"
-structopt = "0.3.23"
+structopt = "0.3.22"
 systemstat = { version = "0.1.8", optional = true }
 toml = "0.5.8"
 tracing = "0.1.26"
 themelio-stf = "0.5.3"
 tmelcrypt = "0.1.0"
 themelio-nodeprot = "0.4.1"
-tracing-subscriber = "0.2.20"
+tracing-subscriber = "0.2.19"
 
 [target.'cfg(unix)'.dependencies]
 mimalloc = "0.1.26"
