<<<<<<< HEAD
=======
use crate::utils::context::ExecutionContext;
use crate::wallet::data::WalletData;
use anyhow::Context;
>>>>>>> f065d67b
use blkstructs::{
    CoinData, CoinDataHeight, CoinID, Transaction, TxKind, DENOM_TMEL, MICRO_CONVERTER,
};
use tmelcrypt::Ed25519SK;

use crate::utils::context::ExecutionContext;
use crate::wallet::data::WalletData;

/// Representation of an open wallet. Automatically keeps storage in sync.
pub struct ActiveWallet {
    sk: Ed25519SK,
    name: String,
    data: WalletData,
    context: ExecutionContext,
}

impl ActiveWallet {
    /// Creates a new wallet
    pub fn new(sk: Ed25519SK, name: &str, data: WalletData, context: ExecutionContext) -> Self {
        let name = name.to_string();
        Self {
            sk,
            name,
            data,
            context,
        }
    }

    /// Create a faucet transaction given the amount, unit and a value for fee.
    pub async fn create_faucet_tx(
        &self,
        amount: &str,
        unit: &str,
        fee: u128,
    ) -> anyhow::Result<Transaction> {
        // TODO: units
        let value: u128 = amount.parse()?;
        let tx = Transaction {
            kind: TxKind::Faucet,
            inputs: vec![],
            outputs: vec![CoinData {
                denom: DENOM_TMEL.to_owned(),
                covhash: self.data.my_covenant().hash(),
                value: value * MICRO_CONVERTER,
                additional_data: vec![],
            }],
            fee,
            scripts: vec![],
            sigs: vec![],
            data: vec![],
        }
        .applied_fee(self.context.fee_multiplier().await?, 100, 0)
        .context("cannot apply fee")?;
        Ok(tx)
    }

    pub async fn create_send_mel_tx(
        &self,
        addr: &str,
        amount: &str,
        unit: &str,
        fee: u128,
    ) -> anyhow::Result<Transaction> {
        unimplemented!()
        // let value: u128 = amount.parse()?;
        // let tx = Transaction {
        //     kind: TxKind::Faucet,
        //     inputs: vec![],
        //     outputs: vec![CoinData {
        //         denom: DENOM_TMEL.to_owned(),
        //         covhash: self.data.my_script.hash(),
        //         value: value * MICRO_CONVERTER,
        //     }],
        //     fee,
        //     scripts: vec![],
        //     sigs: vec![],
        //     data: vec![],
        // };
        // Ok(tx)
    }

    /// Update snapshot and send a transaction.
    pub async fn send_tx(&self, tx: &Transaction) -> anyhow::Result<()> {
        let snapshot = self.context.client.snapshot().await?;
        snapshot.get_raw().send_tx(tx.clone()).await?;
        Ok(())
    }

    /// Update snapshot and check if we can get the coin from the transaction.
    pub async fn check_sent_tx(
        &self,
        tx: &Transaction,
    ) -> anyhow::Result<(Option<CoinDataHeight>, CoinID)> {
        let coin = CoinID {
            txhash: tx.hash_nosigs(),
            index: 0,
        };
        let snapshot = self.context.client.snapshot().await?;
        Ok((snapshot.get_coin(coin).await?, coin))
    }

    //     /// Send coins to a recipient.
    //     pub async fn send_coins(&self, mut wallet_data: &WalletData, dest: HashVal, amt: u128, denom: &[u8]) -> anyhow::Result<CoinID> {
    //         Ok(CoinID{ txhash: Default::default(), index: 0 })
    //     }
    //
    //     /// Add coins to this wallet
    //     pub async fn add_coins(&self, wallet_data: &WalletData, ) -> anyhow::Result<CoinID> {
    //         Ok(CoinID{ txhash: Default::default(), index: 0 })
    //     }
    //
    //     /// Check the balance for this wallet.
    //     pub async fn balance(&self, wallet_data: &WalletData, ) -> anyhow::Result<CoinID> {
    //         Ok(CoinID{ txhash: Default::default(), index: 0 })
    //     }

    /// Get name of the wallet
    pub fn name(&self) -> &str {
        &self.name
    }

    /// Get the inner data of the wallet
    pub fn data(&self) -> &WalletData {
        &self.data
    }

    /// Get the secret key of the wallet
    pub fn secret(&self) -> &Ed25519SK {
        &self.sk
    }
}<|MERGE_RESOLUTION|>--- conflicted
+++ resolved
@@ -1,17 +1,10 @@
-<<<<<<< HEAD
-=======
-use crate::utils::context::ExecutionContext;
-use crate::wallet::data::WalletData;
-use anyhow::Context;
->>>>>>> f065d67b
 use blkstructs::{
     CoinData, CoinDataHeight, CoinID, Transaction, TxKind, DENOM_TMEL, MICRO_CONVERTER,
 };
 use tmelcrypt::Ed25519SK;
-
+use anyhow::Context;
 use crate::utils::context::ExecutionContext;
 use crate::wallet::data::WalletData;
-
 /// Representation of an open wallet. Automatically keeps storage in sync.
 pub struct ActiveWallet {
     sk: Ed25519SK,
