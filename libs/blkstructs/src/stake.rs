--- conflicted
+++ resolved
@@ -58,15 +58,10 @@
 mod tests {
     use super::*;
     use crate::State;
-<<<<<<< HEAD
-    use crate::{CoinData, CoinDataHeight, CoinID, DENOM_TMEL};
-=======
     use crate::{melvm, CoinData, CoinDataHeight, CoinID, DENOM_TMEL};
->>>>>>> 5048776c
     use rstest::rstest;
     use std::collections::HashMap;
     use tmelcrypt::Ed25519SK;
-    use crate::melvm;
 
     /// Create a state using a mapping from sk to syms staked for an epoch
     fn create_state(stakers: &HashMap<Ed25519SK, u128>, epoch_start: u64) -> State {
