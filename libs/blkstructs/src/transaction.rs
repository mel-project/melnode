use crate::{constants::*, melscript};
use arbitrary::Arbitrary;
use num_enum::{IntoPrimitive, TryFromPrimitive};
use serde::{Deserialize, Serialize};
use serde_repr::{Deserialize_repr, Serialize_repr};
use std::collections::HashMap;

#[derive(
    Clone,
    Copy,
    IntoPrimitive,
    TryFromPrimitive,
    Eq,
    PartialEq,
    Arbitrary,
    Debug,
    Serialize_repr,
    Deserialize_repr,
    Hash,
)]
#[repr(u8)]
/// An enumeration of all the different possible transaction kinds. Currently contains a "faucet" kind that will be (obviously) removed in production.
pub enum TxKind {
    Normal = 0x00,
    Stake = 0x10,
    DoscMint = 0x50,
    AuctionBid = 0x51,
    AuctionBuyout = 0x52,
    AuctionFill = 0x53,

    Faucet = 0xff,
}

/// Transaction represents an individual, serializable Themelio transaction.
#[derive(Clone, Arbitrary, Debug, Serialize, Deserialize, Hash, PartialEq, Eq)]
pub struct Transaction {
    pub kind: TxKind,
    pub inputs: Vec<CoinID>,
    pub outputs: Vec<CoinData>,
    pub fee: u64,
    pub scripts: Vec<melscript::Script>,
    pub data: Vec<u8>,
    pub sigs: Vec<Vec<u8>>,
}

impl Transaction {
    pub fn empty_test() -> Self {
        Transaction {
            kind: TxKind::Normal,
            inputs: Vec::new(),
            outputs: Vec::new(),
            fee: 0,
            scripts: Vec::new(),
            data: Vec::new(),
            sigs: Vec::new(),
        }
    }
    /// checks whether or not the transaction is well formed, respecting coin size bounds and such.
    pub fn is_well_formed(&self) -> bool {
        // check bounds
        for out in self.outputs.iter() {
            if out.value > MAX_COINVAL {
                return false;
            }
        }
        if self.fee > MAX_COINVAL {
            return false;
        }
        if self.outputs.len() > 255 || self.inputs.len() > 255 {
            return false;
        }
        true
    }
    /// hash_nosigs returns the hash of the transaction with a zeroed-out signature field. This is what signatures are computed against.
    pub fn hash_nosigs(&self) -> tmelcrypt::HashVal {
        let mut s = self.clone();
        s.sigs = vec![];
        let self_bytes = bincode::serialize(&s).unwrap();
        tmelcrypt::hash_single(&self_bytes)
    }
    /// sign_ed25519 appends an ed25519 signature to the transaction.
    pub fn sign_ed25519(mut self, sk: tmelcrypt::Ed25519SK) -> Self {
        self.sigs.push(sk.sign(&self.hash_nosigs().0));
        self
    }
    /// total_outputs returns a HashMap mapping each type of coin to its total value. Fees will be included in COINTYPE_TMEL.
    pub fn total_outputs(&self) -> HashMap<Vec<u8>, u64> {
        let mut toret = HashMap::new();
        for output in self.outputs.iter() {
            let old = *toret.get(&output.denom).unwrap_or(&0);
            toret.insert(output.denom.clone(), old + output.value);
        }
        let old = *toret.get(DENOM_TMEL).unwrap_or(&0);
        toret.insert(DENOM_TMEL.to_vec(), old + self.fee);
        toret
    }
    /// scripts_as_map returns a HashMap mapping the hash of each script in the transaction to the script itself.
    pub fn script_as_map(&self) -> HashMap<tmelcrypt::HashVal, melscript::Script> {
        let mut toret = HashMap::new();
        for s in self.scripts.iter() {
            toret.insert(s.hash(), s.clone());
        }
        toret
    }
    /// Returns the weight of the transaction. Takes in an adjustment factor that should be a generous estimate of signature size.
    pub fn weight(&self, adjust: u64) -> u64 {
        let raw_length = bincode::serialize(self).unwrap().len() as u64 + adjust;
        let script_weights: u64 = self
            .scripts
            .iter()
            .map(|scr| scr.weight().unwrap_or_default())
            .sum();
        // we price in the net state "burden".
        // how much is that? let's assume that history is stored for 1 month. this means that "stored" bytes are around 240 times more expensive than "temporary" bytes.
        // we also take into account that stored stuff is probably going to be stuffed into something much cheaper (e.g. HDD rather than RAM), almost certainly more than 24 times cheaper.
        // so it's probably "safe-ish" to say that stored things are 10 times more expensive than temporary things.
        // econ efficiency/market stability wise it's probably okay to overprice storage, but probably not okay to underprice it.
        // blockchain-spamming-as-HDD arbitrage is going to be really bad for the blockchain.
        // penalize 1000 for every output and boost 1000 for every input. "non-refundable" because the fee can't be subzero
        let output_penalty = self.outputs.len() as u64 * 1000;
        let input_boon = self.inputs.len() as u64 * 1000;

        raw_length
            .saturating_add(script_weights)
            .saturating_add(output_penalty)
            .saturating_sub(input_boon)
    }
}

#[derive(
    Serialize, Deserialize, Clone, Debug, Copy, Arbitrary, Ord, PartialOrd, Eq, PartialEq, Hash,
)]
/// A coin ID, consisting of a transaction hash and index. Uniquely identifies a coin in Themelio's history.
pub struct CoinID {
    pub txhash: tmelcrypt::HashVal,
    pub index: u8,
}

impl CoinID {
    /// The genesis coin of "zero-zero".
    pub fn zero_zero() -> Self {
        Self {
            txhash: tmelcrypt::HashVal::default(),
            index: 0,
        }
    }
}

#[derive(Serialize, Deserialize, Clone, Arbitrary, Debug, Ord, PartialOrd, Eq, PartialEq, Hash)]
/// The data bound to a coin ID. Contains the "contents" of a coin, i.e. its constraint hash, value, and coin type.
pub struct CoinData {
<<<<<<< HEAD
    pub conshash: tmelcrypt::HashVal, // constraint hash
=======
    pub covhash: tmelcrypt::HashVal,
>>>>>>> 67cfd5c7
    pub value: u64,
    pub denom: Vec<u8>,
}

#[derive(Serialize, Deserialize, Clone, Arbitrary, Debug)]
/// A `CoinData` but coupled with a block height. This is what actually gets stored in the global state, allowing constraints and the validity-checking algorithm to easily access the age of a coin.
pub struct CoinDataHeight {
    pub coin_data: CoinData,
    pub height: u64,
}

#[cfg(test)]
pub(crate) mod tests {
    use crate::testing::fixtures::valid_txx;
<<<<<<< HEAD
    use crate::{Transaction, MAX_COINVAL, CoinData, COINTYPE_TMEL, melscript};
    use logos::Source;
    use tmelcrypt::Ed25519SK;
=======
    use crate::{CoinData, Transaction, MAX_COINVAL};
    use rstest::*;
>>>>>>> 67cfd5c7

    #[rstest]
    fn test_is_well_formed(valid_txx: Vec<Transaction>) {
        for valid_tx in valid_txx.iter() {
            assert!(valid_tx.is_well_formed());
        }
    }

    #[rstest]
    fn test_is_not_well_formed_if_value_gt_max(valid_txx: Vec<Transaction>) {
        // Extract out first coin data from first transaction in valid transactions
        let valid_tx = valid_txx.iter().next().unwrap().clone();
        let valid_outputs = valid_tx.outputs;
        let valid_output = valid_outputs.iter().next().unwrap().clone();

        // Create an invalid tx by setting an invalid output value
        let invalid_output_value = MAX_COINVAL + 1;
        let invalid_output = CoinData {
            value: invalid_output_value,
            ..valid_output
        };
        let invalid_outputs = vec![invalid_output];
        let invalid_tx = Transaction {
            outputs: invalid_outputs,
            ..valid_tx
        };

        // Ensure transaction is not well formed
        assert_eq!(invalid_tx.is_well_formed(), false);
    }

    #[rstest(
        offset => [1 as u64, 2 as u64, 100 as u64]
    )]
    fn test_is_not_well_formed_if_fee_gt_max(offset: u64, valid_txx: Vec<Transaction>) {
        // Extract out first coin data from first transaction in valid transactions
        let valid_tx = valid_txx.iter().next().unwrap().clone();

        // Create an invalid tx by setting an invalid fee value
        let invalid_tx = Transaction {
            fee: MAX_COINVAL + offset,
            ..valid_tx
        };

        // Ensure transaction is not well formed
        assert_eq!(invalid_tx.is_well_formed(), false);
    }

    #[rstest(
        offset => [1, 2, 100]
    )]
    fn test_is_not_well_formed_if_io_gt_max(offset: usize, valid_txx: Vec<Transaction>) {
        // Extract out first coin data from first transaction in valid transactions
        let valid_tx = valid_txx.iter().next().unwrap().clone();
        let valid_outputs = valid_tx.outputs;
        let valid_output = valid_outputs.iter().next().unwrap().clone();

        // Create an invalid tx by setting an invalid output value
        let invalid_output_count = 255 + offset;
        let invalid_outputs = vec![valid_output; invalid_output_count];
        let invalid_tx = Transaction {
            outputs: invalid_outputs,
            ..valid_tx
        };

        // Ensure transaction is not well formed
        assert_eq!(invalid_tx.is_well_formed(), false);

        // TODO: add case for input_count exceeding limit
    }

    #[rstest]
    fn test_hash_no_sigs(valid_txx: Vec<Transaction>) {
        // Check that valid transaction has a non zero number of signatures
        let valid_tx = valid_txx.iter().next().unwrap().clone();
        assert_ne!(valid_tx.sigs.len(), 0);

        // Create a transaction from it which has no signatures
        let mut no_sigs_tx = valid_tx.clone();
        no_sigs_tx.sigs = vec![];

        // Create a transaction from valid which has another signature
        let more_sig_tx = valid_tx.clone();
        let new_sk = tmelcrypt::ed25519_keygen().1;
        let more_sig_tx = more_sig_tx.sign_ed25519(new_sk);

<<<<<<< HEAD
        // Ensure they all hash to same value
        let h1 = valid_tx.hash_nosigs();
        let h2 = no_sigs_tx.hash_nosigs();
        let h3 = more_sig_tx.hash_nosigs();

        assert_eq!(h1, h2);
        assert_eq!(h1, h3);
=======
        // verify that hash matches expected value
>>>>>>> 67cfd5c7
    }

    #[rstest]
    fn test_sign_sigs(valid_txx: Vec<Transaction>) {
        // Create a transaction from it which has no signatures
        let valid_tx = valid_txx.iter().next().unwrap().clone();
        assert_ne!(valid_tx.sigs.len(), 0);
        let mut no_sigs_tx = valid_tx.clone();
        no_sigs_tx.sigs = vec![];
        assert_eq!(no_sigs_tx.sigs.len(), 0);

        // sign it N times
        let mut mult_signature_tx = no_sigs_tx.clone();
        let n = 5;
        for (pk, sk) in vec![tmelcrypt::ed25519_keygen(); n].iter() {
            mult_signature_tx = mult_signature_tx.sign_ed25519(*sk);
        }

        // verify it has N signatures
        assert_eq!(mult_signature_tx.sigs.len(), n);

        // sign it M times
        let m = 8;
        for (pk, sk) in vec![tmelcrypt::ed25519_keygen(); m].iter() {
            mult_signature_tx = mult_signature_tx.sign_ed25519(*sk);
        }

        // verify it has N + M signatures
        assert_eq!(mult_signature_tx.sigs.len(), n+m);
    }

    #[rstest]
    fn test_sign_sigs_and_verify(valid_txx: Vec<Transaction>) {
        // Create a transaction from it which has no signatures
        let valid_tx = valid_txx.iter().next().unwrap().clone();
        assert_ne!(valid_tx.sigs.len(), 0);
        let mut no_sigs_tx = valid_tx.clone();
        no_sigs_tx.sigs = vec![];
        assert_eq!(no_sigs_tx.sigs.len(), 0);

        // create two key pairs
        let (pk1, sk1) = tmelcrypt::ed25519_keygen();
        let (pk2, sk2) = tmelcrypt::ed25519_keygen();

        // sign it
        let mut tx = no_sigs_tx.clone();
        tx = tx.sign_ed25519(sk1);
        tx = tx.sign_ed25519(sk2);

        // verify it is signed by expected keys
        let sig1 = tx.sigs[0].clone();
        let sig2 = tx.sigs[1].clone();

        pk1.verify(&tx.hash_nosigs().to_vec(), &sig1);
        pk2.verify(&tx.hash_nosigs().to_vec(), &sig2);

        assert_eq!(tx.sigs.len(), 2);
    }

    #[rstest]
    fn test_total_output(valid_txx: Vec<Transaction>) {
        // create transaction
        let mut valid_tx = valid_txx.iter().next().unwrap().clone();
        let (pk, sk) = tmelcrypt::ed25519_keygen();
        let scr = melscript::Script::std_ed25519_pk(pk);

        // insert coins
        let val1 = 100;
        let val2 = 200;
        valid_tx.outputs = vec![
            CoinData {
                conshash: scr.hash(),
                value: val1,
                cointype: COINTYPE_TMEL.to_owned(),
            },
            CoinData {
                conshash: scr.hash(),
                value: val2,
                cointype: COINTYPE_TMEL.to_owned(),
            }
        ];

        // Check total is valid
        let value_by_coin_type = valid_tx.total_outputs();
        let total: u64 = value_by_coin_type.iter().map(|(k, v)| *v).sum();

        assert_eq!(total, val1 + val2);
    }

    #[rstest]
    fn test_script_as_map(valid_txx: Vec<Transaction>) {
        // create transaction
        let mut valid_tx = valid_txx.iter().next().unwrap().clone();
        let (pk, sk) = tmelcrypt::ed25519_keygen();
        let scr = melscript::Script::std_ed25519_pk(pk);

        // add scripts

        // call script_as_map
        let script_map = valid_tx.script_as_map();

        // verify num scripts = length of returned hashmap

        // verify hashes match expected value
    }

    #[rstest]
    fn test_weight_adjust() {
        // create a transaction

        // call weight with 0 and store

        // call weight with N as adjust and ensure difference is adjust
    }

    #[rstest]
    fn test_weight_does_not_exceed_max_u64() {
        // create a transaction

        // call weight with max u64 size

        // verify result is max u64 size
    }
}<|MERGE_RESOLUTION|>--- conflicted
+++ resolved
@@ -149,11 +149,7 @@
 #[derive(Serialize, Deserialize, Clone, Arbitrary, Debug, Ord, PartialOrd, Eq, PartialEq, Hash)]
 /// The data bound to a coin ID. Contains the "contents" of a coin, i.e. its constraint hash, value, and coin type.
 pub struct CoinData {
-<<<<<<< HEAD
-    pub conshash: tmelcrypt::HashVal, // constraint hash
-=======
     pub covhash: tmelcrypt::HashVal,
->>>>>>> 67cfd5c7
     pub value: u64,
     pub denom: Vec<u8>,
 }
@@ -168,14 +164,8 @@
 #[cfg(test)]
 pub(crate) mod tests {
     use crate::testing::fixtures::valid_txx;
-<<<<<<< HEAD
-    use crate::{Transaction, MAX_COINVAL, CoinData, COINTYPE_TMEL, melscript};
-    use logos::Source;
-    use tmelcrypt::Ed25519SK;
-=======
     use crate::{CoinData, Transaction, MAX_COINVAL};
     use rstest::*;
->>>>>>> 67cfd5c7
 
     #[rstest]
     fn test_is_well_formed(valid_txx: Vec<Transaction>) {
@@ -262,7 +252,6 @@
         let new_sk = tmelcrypt::ed25519_keygen().1;
         let more_sig_tx = more_sig_tx.sign_ed25519(new_sk);
 
-<<<<<<< HEAD
         // Ensure they all hash to same value
         let h1 = valid_tx.hash_nosigs();
         let h2 = no_sigs_tx.hash_nosigs();
@@ -270,9 +259,6 @@
 
         assert_eq!(h1, h2);
         assert_eq!(h1, h3);
-=======
-        // verify that hash matches expected value
->>>>>>> 67cfd5c7
     }
 
     #[rstest]
@@ -396,4 +382,5 @@
 
         // verify result is max u64 size
     }
+
 }