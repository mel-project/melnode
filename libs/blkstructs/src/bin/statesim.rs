use std::collections::BinaryHeap;

use blkstructs::{
    melscript, CoinData, CoinID, State, Transaction, TxKind, COINTYPE_TMEL, MICRO_CONVERTER,
};
use once_cell::sync::Lazy;
use tmelcrypt::{Ed25519PK, Ed25519SK};

fn random_valid_txx(
    rng: &mut impl rand::Rng,
    start_coin: CoinID,
    start_coindata: CoinData,
    signer: tmelcrypt::Ed25519SK,
    cons: &melscript::Script,
) -> Vec<Transaction> {
    let mut pqueue: BinaryHeap<(u64, CoinID, CoinData)> = BinaryHeap::new();
    pqueue.push((rng.gen(), start_coin, start_coindata));
    let mut toret = Vec::new();
    for _ in 0..1000 {
        // pop one item from pqueue
        let (_, to_spend, to_spend_data) = pqueue.pop().unwrap();
        assert_eq!(to_spend_data.conshash, cons.hash());
        let mut new_tx = Transaction {
            kind: TxKind::Normal,
            inputs: vec![to_spend],
            outputs: vec![CoinData {
                conshash: cons.hash(),
                value: to_spend_data.value,
                cointype: COINTYPE_TMEL.to_owned(),
            }],
            fee: 0,
            scripts: vec![cons.clone()],
            data: vec![],
            sigs: vec![],
        };
        new_tx = new_tx.sign_ed25519(signer);
        for (i, out) in new_tx.outputs.iter().enumerate() {
            let cin = CoinID {
                txhash: new_tx.hash_nosigs(),
                index: i as u8,
            };
            pqueue.push((rng.gen(), cin, out.clone()));
        }
        toret.push(new_tx);
    }
    toret
}

static KEYPAIR: Lazy<(Ed25519PK, Ed25519SK)> = Lazy::new(tmelcrypt::ed25519_keygen);

fn main() {
    env_logger::init();
    let db = autosmt::DBManager::load(autosmt::MemDB::default());
    let mut genesis = State::test_genesis(
        db.clone(),
        MICRO_CONVERTER * 1000,
        melscript::Script::std_ed25519_pk(KEYPAIR.0).hash(),
        &[],
    );
    let cov = melscript::Script::std_ed25519_pk(KEYPAIR.0);
    let kmel_cd = CoinData {
        conshash: cov.hash(),
        value: MICRO_CONVERTER * 1000,
        cointype: COINTYPE_TMEL.to_owned(),
    };
    let mut start_coin = CoinID::zero_zero();
    for count in 0..1000 {
        let txx = random_valid_txx(
            &mut rand::thread_rng(),
            start_coin,
            kmel_cd.clone(),
            KEYPAIR.1,
            &cov,
        );
        start_coin = CoinID {
            txhash: txx.last().unwrap().hash_nosigs(),
            index: 0,
        };
        genesis.apply_tx_batch(&txx).unwrap();
        eprintln!("inserted {} batches", count);
        eprintln!("FINALIZING AND CONTINUING!");
<<<<<<< HEAD
        genesis = genesis.seal().next_state();
=======
        genesis = genesis.finalize(None).next_state();
>>>>>>> 17caf554

        db.sync()
    }
    eprintln!(
        "partial encoding length: {}",
        genesis.partial_encoding().len()
    );
    eprintln!("{:#?}", genesis);
    for coin in genesis.coins.val_iter() {
        eprintln!("{:#?}", coin);
    }
    eprintln!("{}", db.debug_graphviz())
}<|MERGE_RESOLUTION|>--- conflicted
+++ resolved
@@ -79,11 +79,7 @@
         genesis.apply_tx_batch(&txx).unwrap();
         eprintln!("inserted {} batches", count);
         eprintln!("FINALIZING AND CONTINUING!");
-<<<<<<< HEAD
-        genesis = genesis.seal().next_state();
-=======
-        genesis = genesis.finalize(None).next_state();
->>>>>>> 17caf554
+        genesis = genesis.seal(None).next_state();
 
         db.sync()
     }
