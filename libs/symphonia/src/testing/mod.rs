use crate::{Config, Decider, Machine, Pacemaker};
<<<<<<< HEAD
use smol::channel::TrySendError;
=======
>>>>>>> 78ae4229
use smol::lock::Mutex;
use smol::prelude::*;
use std::collections::HashSet;
use std::{collections::BTreeMap, collections::HashMap, sync::Arc, time::SystemTime};
use tmelcrypt::Ed25519PK;

mod unreliable;

/// A harness for testing that uses a mock network to transport messages. Uses a builder-style pattern and should be "run" at the end.
pub struct Harness {
    network: MockNet,
    participants: Vec<(tmelcrypt::Ed25519SK, u64)>,
}

impl Harness {
    /// Create a new harness with the given network config.
    pub fn new(network: MockNet) -> Self {
        Harness {
            network,
            participants: Vec::new(),
        }
    }
    /// Adds a new participant, represented by a secret key and a vote weight.
    pub fn add_participant(mut self, sk: tmelcrypt::Ed25519SK, weight: u64) -> Self {
        self.participants.push((sk, weight));
        self
    }
    /// Runs the harness until all honest participants decide.
    pub async fn run(self, metrics_gatherer: Arc<MetricsGatherer>) {
        let (send_global, recv_global) = unreliable::unbounded(self.network);
        let num_participants = self.participants.len();
        let total_weight: u64 = self.participants.iter().map(|(_, w)| w).sum();
        let weight_map: HashMap<tmelcrypt::Ed25519PK, f64> = self
            .participants
            .iter()
            .map(|(sk, w)| (sk.to_public(), *w as f64 / total_weight as f64))
            .collect();
        let sender_weight = Arc::new(move |pk: tmelcrypt::Ed25519PK| {
            weight_map.get(&pk).cloned().unwrap_or_default()
        });
        let pp = self.participants.clone();
        let view_leader = Arc::new(move |view: u64| pp[view as usize % pp.len()].0.to_public());
        let is_valid_prop = Arc::new(|prop: &[u8]| prop[0] % 2 == 0);
        let gen_proposal = Arc::new(|| String::from("nuuunuuNUUU!").as_bytes().to_vec());
        let mut pacemakers = HashMap::new();
        let (send_decision, recv_decision) = smol::channel::unbounded();
        for (sk, _) in self.participants {
            let pk = sk.to_public();
            let cfg = Config {
                sender_weight: sender_weight.clone(),
                view_leader: view_leader.clone(),
                is_valid_prop: is_valid_prop.clone(),
                gen_proposal: gen_proposal.clone(),
                my_sk: sk,
<<<<<<< HEAD
                my_pk: pk.clone(),
=======
                my_pk: pk,
>>>>>>> 78ae4229
            };
            let machine = Machine::new(cfg);
            let pmaker = Arc::new(Pacemaker::new(machine));
            // output waiter
            let fut_out_wait = {
                let pmaker = pmaker.clone();
                let send_global = send_global.clone();
                let send_metrics = metrics_gatherer.clone();
                async move {
                    loop {
                        // Get output from pacemaker and send to global channel
                        let output = pmaker.next_output().await;
                        let _ = send_global.send(output.clone()).await;
                        // Store event in metrics gatherer
                        let (dest, signed_msg) = output.clone();
                        if let Some(d) = dest {
                            send_metrics
                                .store(Event::Sent {
                                    sender: signed_msg.msg.sender,
                                    destination: d,
                                })
                                .await;
                        }
                    }
                }
            };
            // decision waiter
            smolscale::spawn(
                {
                    let pmaker = pmaker.clone();
                    let send_decision = send_decision.clone();
<<<<<<< HEAD
                    let decider_pk = pk.clone();
                    let decision_metrics = metrics_gatherer.clone();
                    async move {
                        let decision = pmaker.decision().await;
                        send_decision
                            .try_send(decision)
                            .unwrap_or_else(|e| match e {
                                TrySendError::Full(_) => {
                                    println!("Send error full");
                                }
                                TrySendError::Closed(_) => {
                                    println!("Send error closed");
                                }
                            });
=======
                    let decider_pk = pk;
                    let decision_metrics = metrics_gatherer.clone();
                    async move {
                        let decision = pmaker.decision().await;
                        send_decision.try_send(decision).unwrap();
>>>>>>> 78ae4229
                        // Store decision event
                        decision_metrics
                            .store(Event::Decided {
                                participant: decider_pk,
                            })
                            .await;
                    }
                }
                .or(fut_out_wait),
            )
            .detach();
            pacemakers.insert(sk.to_public(), pmaker);
        }
        // message stuffer, drop automatically
        let recv_metrics = metrics_gatherer.clone();
        let _stuffer = smolscale::spawn(async move {
            loop {
                let (dest, signed_msg) = recv_global.recv().await.unwrap();
                if let Some(dest) = dest {
                    // store received event
                    recv_metrics
                        .store(Event::Received {
                            sender: signed_msg.msg.sender,
                            destination: dest,
                        })
                        .await;

                    // there's a definite destination
                    let dest = pacemakers.get(&dest).expect("nonexistent destination");
                    dest.process_input(signed_msg);
                } else {
                    for (_, dest) in pacemakers.iter() {
                        dest.process_input(signed_msg.clone());
                    }
                }
            }
        });
        // time to wait for the decisions
        for _ in 0..num_participants {
            let dec = recv_decision.recv().await.unwrap();
            dbg!(dec);
        }
    }
}

/// A mock-network.
#[derive(Clone, Debug, Copy)]
pub struct MockNet {
    pub latency_mean_ms: f64,
    pub latency_standard_deviation: f64,
    pub loss_prob: f64,
}

/// An efficient lossy channel.
///
/// Elements can be stuffed in, and they will be delayed until a given time or lost before they can be read out. This simulates a bad network connection or other similar construct.
pub struct LossyChan;

/// Consensus state event data
///
#[derive(Clone, Debug, Copy)]
pub enum Event {
    Sent {
        sender: Ed25519PK,
        destination: Ed25519PK,
    },
    Received {
        sender: Ed25519PK,
        destination: Ed25519PK,
    },
    Decided {
        participant: Ed25519PK,
    },
}

<<<<<<< HEAD
=======
#[derive(Debug, Default)]
>>>>>>> 78ae4229
pub struct TestResult {
    sent_graph: Vec<String>,
    recv_graph: Vec<String>,
    duration: Vec<u128>,
    deciders: HashSet<Ed25519PK>,
}

impl TestResult {
<<<<<<< HEAD
    pub fn new() -> TestResult {
        TestResult {
            sent_graph: Vec::new(),
            recv_graph: Vec::new(),
            duration: Vec::new(),
            deciders: HashSet::new(),
        }
    }

    pub fn header() -> String {
        let result = [
            format!("TestIter"),
            format!("Datetime"),
            format!("Result"),
            format!("Network"),
            format!("NumParticipants"),
            format!("NumDeciders"),
            format!("SendGraph"),
            format!("RecvGraph"),
=======
    pub fn header() -> String {
        let result = [
            "TestIter".to_string(),
            "Datetime".to_string(),
            "Result".to_string(),
            "Network".to_string(),
            "NumParticipants".to_string(),
            "NumDeciders".to_string(),
            "SendGraph".to_string(),
            "RecvGraph".to_string(),
>>>>>>> 78ae4229
        ];
        result.join(",")
    }

    pub fn generate(
        self,
        test_iter: i32,
        test_success: bool,
        net: MockNet,
        participant_weights: Vec<u64>,
    ) -> String {
        let senders = ""; // self.sent_graph.join(" ");
        let receivers = ""; // self.recv_graph.join(" ");

        let result = [
            format!("{:?}", test_iter),
            format!("{:?}", SystemTime::now()),
            format!("{:?}", test_success),
            format!("{:?}", net),
            format!("{:?}", participant_weights.len()),
            format!("{:?}", self.deciders.len()),
            format!("digraph S {{ {} }}", senders),
            format!("digraph R {{ {} }}", receivers),
        ];
        result.join(",")
    }
}

/// A lockable map which records metric events with timestamps and creates a metrics summary for a test
<<<<<<< HEAD
=======
#[derive(Default)]
>>>>>>> 78ae4229
pub struct MetricsGatherer {
    pub synced_map: Mutex<BTreeMap<SystemTime, Event>>,
}

impl MetricsGatherer {
<<<<<<< HEAD
    pub fn new() -> MetricsGatherer {
        return MetricsGatherer {
            synced_map: Mutex::new(BTreeMap::new()),
        };
    }
=======
>>>>>>> 78ae4229
    pub async fn store(&self, event: Event) {
        let mut map = self.synced_map.lock().await;
        map.insert(SystemTime::now(), event);
    }

    pub async fn summarize(&self) -> TestResult {
        let s_map = self.synced_map.lock().await;
<<<<<<< HEAD
        let mut test_result = TestResult::new();
=======
        let mut test_result = TestResult::default();
>>>>>>> 78ae4229
        for (&system_time, &event) in s_map.iter() {
            match system_time.duration_since(SystemTime::UNIX_EPOCH) {
                Ok(duration) => {
                    test_result.duration.push(duration.as_millis());
                    match event {
                        Event::Sent {
                            sender,
                            destination,
                        } => {
                            test_result
                                .sent_graph
                                .push(format!("{:?} -> {:?};", sender, destination));
                        }
                        Event::Received {
                            sender,
                            destination,
                        } => {
                            test_result
                                .recv_graph
                                .push(format!("{:?} -> {:?};", sender, destination));
                        }
                        Event::Decided { participant } => {
                            test_result.deciders.insert(participant);
                        }
                    };
                }
<<<<<<< HEAD
                Err(e) => {
                    println!("System time error {:?}", e);
=======
                Err(_e) => {
                    // trace!("System time error {:?}", e);
>>>>>>> 78ae4229
                }
            }
        }
        test_result
    }
}<|MERGE_RESOLUTION|>--- conflicted
+++ resolved
@@ -1,8 +1,5 @@
 use crate::{Config, Decider, Machine, Pacemaker};
-<<<<<<< HEAD
 use smol::channel::TrySendError;
-=======
->>>>>>> 78ae4229
 use smol::lock::Mutex;
 use smol::prelude::*;
 use std::collections::HashSet;
@@ -57,11 +54,7 @@
                 is_valid_prop: is_valid_prop.clone(),
                 gen_proposal: gen_proposal.clone(),
                 my_sk: sk,
-<<<<<<< HEAD
-                my_pk: pk.clone(),
-=======
                 my_pk: pk,
->>>>>>> 78ae4229
             };
             let machine = Machine::new(cfg);
             let pmaker = Arc::new(Pacemaker::new(machine));
@@ -93,8 +86,7 @@
                 {
                     let pmaker = pmaker.clone();
                     let send_decision = send_decision.clone();
-<<<<<<< HEAD
-                    let decider_pk = pk.clone();
+                    let decider_pk = pk;
                     let decision_metrics = metrics_gatherer.clone();
                     async move {
                         let decision = pmaker.decision().await;
@@ -108,13 +100,6 @@
                                     println!("Send error closed");
                                 }
                             });
-=======
-                    let decider_pk = pk;
-                    let decision_metrics = metrics_gatherer.clone();
-                    async move {
-                        let decision = pmaker.decision().await;
-                        send_decision.try_send(decision).unwrap();
->>>>>>> 78ae4229
                         // Store decision event
                         decision_metrics
                             .store(Event::Decided {
@@ -190,10 +175,7 @@
     },
 }
 
-<<<<<<< HEAD
-=======
 #[derive(Debug, Default)]
->>>>>>> 78ae4229
 pub struct TestResult {
     sent_graph: Vec<String>,
     recv_graph: Vec<String>,
@@ -202,27 +184,6 @@
 }
 
 impl TestResult {
-<<<<<<< HEAD
-    pub fn new() -> TestResult {
-        TestResult {
-            sent_graph: Vec::new(),
-            recv_graph: Vec::new(),
-            duration: Vec::new(),
-            deciders: HashSet::new(),
-        }
-    }
-
-    pub fn header() -> String {
-        let result = [
-            format!("TestIter"),
-            format!("Datetime"),
-            format!("Result"),
-            format!("Network"),
-            format!("NumParticipants"),
-            format!("NumDeciders"),
-            format!("SendGraph"),
-            format!("RecvGraph"),
-=======
     pub fn header() -> String {
         let result = [
             "TestIter".to_string(),
@@ -233,7 +194,6 @@
             "NumDeciders".to_string(),
             "SendGraph".to_string(),
             "RecvGraph".to_string(),
->>>>>>> 78ae4229
         ];
         result.join(",")
     }
@@ -263,23 +223,12 @@
 }
 
 /// A lockable map which records metric events with timestamps and creates a metrics summary for a test
-<<<<<<< HEAD
-=======
 #[derive(Default)]
->>>>>>> 78ae4229
 pub struct MetricsGatherer {
     pub synced_map: Mutex<BTreeMap<SystemTime, Event>>,
 }
 
 impl MetricsGatherer {
-<<<<<<< HEAD
-    pub fn new() -> MetricsGatherer {
-        return MetricsGatherer {
-            synced_map: Mutex::new(BTreeMap::new()),
-        };
-    }
-=======
->>>>>>> 78ae4229
     pub async fn store(&self, event: Event) {
         let mut map = self.synced_map.lock().await;
         map.insert(SystemTime::now(), event);
@@ -287,11 +236,7 @@
 
     pub async fn summarize(&self) -> TestResult {
         let s_map = self.synced_map.lock().await;
-<<<<<<< HEAD
-        let mut test_result = TestResult::new();
-=======
         let mut test_result = TestResult::default();
->>>>>>> 78ae4229
         for (&system_time, &event) in s_map.iter() {
             match system_time.duration_since(SystemTime::UNIX_EPOCH) {
                 Ok(duration) => {
@@ -318,13 +263,8 @@
                         }
                     };
                 }
-<<<<<<< HEAD
                 Err(e) => {
                     println!("System time error {:?}", e);
-=======
-                Err(_e) => {
-                    // trace!("System time error {:?}", e);
->>>>>>> 78ae4229
                 }
             }
         }
