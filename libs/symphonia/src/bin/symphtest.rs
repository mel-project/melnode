use env_logger::Env;
use rand::Rng;
use serde::Deserialize;
use std::env;
use std::fs;
use structopt::StructOpt;
use symphonia::testing::{Harness, MockNet};

#[derive(Debug, StructOpt, Clone)]
#[structopt(
    name = "Symphonia test harness",
    about = "Simulate a network of nodes running Symphonia"
)]
enum Opt {
    TestCase(TestCaseOpt),
    TestCases(TestCasesOpt),
}

#[derive(Debug, StructOpt, Clone)]
#[structopt(about = "Run Symphonia harness consecutively for a set of params")]
struct TestCaseOpt {
    #[structopt(
        name = "run-count",
        long,
        short,
        help = "Number of times to run harness to reach consensus on a block",
        default_value = "1"
    )]
    run_count: u64,

    #[structopt(
        name = "mean",
        long,
        short,
        help = "Mean time in ms for latency",
        default_value = "100.0"
    )]
    latency_mean_ms: f64,

    #[structopt(
        name = "deviation",
        long,
        short,
        help = "Standard deviation of normal distribution for latency",
        default_value = "5.0"
    )]
    latency_standard_deviation: f64,

    #[structopt(
        name = "loss",
        long,
        short,
        help = "Probability of loss per network transfer",
        default_value = "0.05"
    )]
    loss_prob: f64,

    #[structopt(
        name = "weights",
        long,
        short,
        help = "Comma separated voting weight of each consensus participants",
        default_value = "100",
        use_delimiter = true
    )]
    participant_weights: Vec<u64>,
}

#[derive(Debug, StructOpt, Clone)]
#[structopt(about = "Simulate different test cases selection params from input file")]
struct TestCasesOpt {
    #[structopt(
        name = "test-count",
        long,
        short,
        help = "Number of test cases to run",
        default_value = "1"
    )]
    test_count: u64,

    #[structopt(
        name = "run-count",
        long,
        short,
        help = "Number of times to run test harness for a test case",
        default_value = "1"
    )]
    run_count: u64,

    #[structopt(
        name = "filename",
        long,
        short,
        help = "Input params file name containing to determine values to test"
    )]
    file_name: String,
}

#[derive(Debug, Deserialize)]
struct NetParams {
    latency_mean_ms: Vec<f64>,
    latency_std_dev: Vec<f64>,
    loss_probability: Vec<f64>,
}

impl NetParams {
    /// Calculate and return a sample from min and max on latency fields
    fn sample(&self) -> (f64, f64, f64) {
        let mut rng = rand::thread_rng();
        let mean = rng.gen_range(self.latency_mean_ms[0], self.latency_mean_ms[1]);
        let standard_deviation = rng.gen_range(self.latency_std_dev[0], self.latency_std_dev[1]);
        let loss_probability = rng.gen_range(self.loss_probability[0], self.loss_probability[1]);
        (mean, standard_deviation, loss_probability)
    }
}

#[derive(Debug, Deserialize)]
struct ParticipantParams {
    pareto_alpha: Vec<f64>,
    num_participants: Vec<u64>,
}

impl ParticipantParams {
    fn sample(&self) -> Vec<u64> {
        // TODO: sample pareto alpha and skew the voting weight per participant
        let mut rng = rand::thread_rng();
        let num_participants = rng.gen_range(self.num_participants[0], self.num_participants[1]);
        vec![100; num_participants as usize]
    }
}

#[derive(Debug, Deserialize)]
struct Params {
    latency: NetParams,
    participants: ParticipantParams,
}

fn main() {
    env_logger::from_env(Env::default().default_filter_or("symphonia=trace,warn")).init();
    let opt: Opt = Opt::from_args();
    smol::block_on(async move {
<<<<<<< HEAD
        env_logger::from_env(Env::default().default_filter_or("symphonia=trace,warn")).init();
        let mut harness = Harness::new(MockNet {
            latency_mean_ms: opt.latency_mean_ms,
            latency_variance: opt.latency_variance,
            loss_prob: opt.loss_prob,
        });
        for participant_weight in opt.participant_weights.iter() {
            harness = harness.add_participant(tmelcrypt::ed25519_keygen().1, *participant_weight);
=======
        match opt {
            Opt::TestCase(test_case) => {
                for _ in 0..test_case.run_count {
                    let mock_net = MockNet {
                        latency_mean_ms: test_case.latency_mean_ms,
                        latency_standard_deviation: test_case.latency_standard_deviation,
                        loss_prob: test_case.loss_prob,
                    };
                    // TODO: avoid clone by using immutable vector conversion before loop
                    run_harness(test_case.participant_weights.clone(), mock_net).await
                }
            }
            Opt::TestCases(test_cases) => {
                // Load file and deserialize into params
                let mut path = env::current_dir().expect("Failed to get current directory");
                path.push(test_cases.file_name);
                let file_contents = fs::read_to_string(path).expect("Unable to read file");
                let params: Params =
                    toml::from_str(&file_contents).expect("Unable to deserialize params");

                // Run test cases
                for _ in 0..test_cases.test_count {
                    // Sample latency and create mock network
                    let (latency_mean_ms, latency_standard_deviation, loss_prob) =
                        params.latency.sample();
                    let mock_net = MockNet {
                        latency_mean_ms,
                        loss_prob,
                        latency_standard_deviation,
                    };

                    // Sample participants and run harness based on run count
                    let participant_weights = params.participants.sample();
                    for _ in 0..test_cases.run_count {
                        run_harness(participant_weights.clone(), mock_net.clone()).await
                    }
                }
            }
>>>>>>> 2b7835bb
        }
    });
}

async fn run_harness(participant_weights: Vec<u64>, mock_net: MockNet) {
    let mut harness = Harness::new(mock_net);
    for participant_weight in participant_weights.iter() {
        harness =
            harness.add_participant(tmelcrypt::ed25519_keygen().1, participant_weight.clone());
    }
    harness.run().await
}<|MERGE_RESOLUTION|>--- conflicted
+++ resolved
@@ -1,8 +1,4 @@
 use env_logger::Env;
-use rand::Rng;
-use serde::Deserialize;
-use std::env;
-use std::fs;
 use structopt::StructOpt;
 use symphonia::testing::{Harness, MockNet};
 
@@ -138,17 +134,8 @@
 fn main() {
     env_logger::from_env(Env::default().default_filter_or("symphonia=trace,warn")).init();
     let opt: Opt = Opt::from_args();
+    println!("{:?}", opt);
     smol::block_on(async move {
-<<<<<<< HEAD
-        env_logger::from_env(Env::default().default_filter_or("symphonia=trace,warn")).init();
-        let mut harness = Harness::new(MockNet {
-            latency_mean_ms: opt.latency_mean_ms,
-            latency_variance: opt.latency_variance,
-            loss_prob: opt.loss_prob,
-        });
-        for participant_weight in opt.participant_weights.iter() {
-            harness = harness.add_participant(tmelcrypt::ed25519_keygen().1, *participant_weight);
-=======
         match opt {
             Opt::TestCase(test_case) => {
                 for _ in 0..test_case.run_count {
@@ -187,8 +174,8 @@
                     }
                 }
             }
->>>>>>> 2b7835bb
         }
+        harness.run().await
     });
 }
 
