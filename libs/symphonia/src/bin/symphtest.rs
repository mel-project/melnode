use env_logger::Env;
use rand::prelude::*;
use serde::Deserialize;
use smol::prelude::*;
use std::sync::Arc;
use std::time::Duration;
use structopt::StructOpt;
use symphonia::testing::{Harness, MetricsGatherer, MockNet, TestResult};

#[derive(Debug, StructOpt, Clone)]
#[structopt(
    name = "Symphonia test harness",
    about = "Simulate a network of nodes running Symphonia"
)]
enum Opt {
    TestCase(TestCaseOpt),
    TestCases(TestCasesOpt),
}

#[derive(Debug, StructOpt, Clone)]
#[structopt(about = "Run Symphonia harness consecutively for a set of params")]
struct TestCaseOpt {
    #[structopt(
        name = "run-count",
        long,
        short,
        help = "Number of times to run harness to reach consensus on a block",
        default_value = "1"
    )]
    run_count: u64,

    #[structopt(
        name = "mean",
        long,
        short,
        help = "Mean time in ms for latency",
        default_value = "100.0"
    )]
    latency_mean_ms: f64,

    #[structopt(
        name = "deviation",
        long,
        short,
        help = "Standard deviation of normal distribution for latency",
        default_value = "5.0"
    )]
    latency_standard_deviation: f64,

    #[structopt(
        name = "loss",
        long,
        short,
        help = "Probability of loss per network transfer",
        default_value = "0.05"
    )]
    loss_prob: f64,

    #[structopt(
        name = "weights",
        long,
        short,
        help = "Comma separated voting weight of each consensus participants",
        default_value = "100",
        use_delimiter = true
    )]
    participant_weights: Vec<u64>,
}

#[derive(Debug, StructOpt, Clone)]
#[structopt(about = "Simulate different test cases selection params from input file")]
struct TestCasesOpt {
    #[structopt(
        name = "test-count",
        long,
        short,
        help = "Number of test cases to run",
        default_value = "1"
    )]
    test_count: u64,

    #[structopt(
        name = "run-count",
        long,
        short,
        help = "Number of times to run test harness for a test case",
        default_value = "1"
    )]
    run_count: u64,

    #[structopt(
        name = "filename",
        long,
        short,
        help = "Input params file name containing to determine values to test"
    )]
    file_name: String,
}

#[derive(Debug, Deserialize)]
struct NetParams {
    latency_mean_ms: Vec<f64>,
    latency_std_dev: Vec<f64>,
    loss_probability: Vec<f64>,
}

impl NetParams {
    /// Calculate and return a sample from min and max on latency fields
    fn sample(&self) -> (f64, f64, f64) {
        let mut rng = rand::thread_rng();
        let mean = rng.gen_range(self.latency_mean_ms[0], self.latency_mean_ms[1]);
        let standard_deviation = rng.gen_range(self.latency_std_dev[0], self.latency_std_dev[1]);
        let loss_probability = rng.gen_range(self.loss_probability[0], self.loss_probability[1]);
        (mean, standard_deviation, loss_probability)
    }
}

#[derive(Debug, Deserialize)]
struct ParticipantParams {
    pareto_alpha: Vec<f64>,
    num_participants: Vec<u64>,
}

impl ParticipantParams {
    fn sample(&self) -> Vec<u64> {
        // TODO: sample pareto alpha and skew the voting weight per participant
        let mut rng = rand::thread_rng();
        let num_participants = rng.gen_range(self.num_participants[0], self.num_participants[1]);
        vec![100; num_participants as usize]
    }
}

#[derive(Debug, Deserialize)]
struct Params {
    network: NetParams,
    participants: ParticipantParams,
}

fn main() {
    env_logger::from_env(Env::default().default_filter_or("symphonia=trace,warn")).init();
    let opt: Opt = Opt::from_args();
    println!("{:?}", opt);
    smol::block_on(async move {
        match opt {
            Opt::TestCase(test_case) => {
                for _ in 0..test_case.run_count {
                    let mock_net = MockNet {
                        latency_mean_ms: test_case.latency_mean_ms,
                        latency_standard_deviation: test_case.latency_standard_deviation,
                        loss_prob: test_case.loss_prob,
                    };
                    // TODO: avoid clone by using immutable vector conversion before loop
                    run_harness(test_case.participant_weights.clone(), mock_net).await
                }
            }
            Opt::TestCases(test_cases) => {
                // Load file and deserialize into params
                let mut path = std::env::current_dir().expect("Failed to get current directory");
                path.push(test_cases.file_name);
                let file_contents = std::fs::read_to_string(path).expect("Unable to read file");
                let params: Params =
                    toml::from_str(&file_contents).expect("Unable to deserialize params");

<<<<<<< HEAD
                println!("{}", TestResult::header().clone());
=======
                println!("{}", TestResult::header());
>>>>>>> 78ae4229

                // Run test case
                for _ in 0..test_cases.test_count {
                    // Sample latency and create mock network
                    let (latency_mean_ms, latency_standard_deviation, loss_prob) =
                        params.network.sample();
                    let mock_net = MockNet {
                        latency_mean_ms,
                        loss_prob,
                        latency_standard_deviation,
                    };

                    // Sample participants and run harness based on run count
                    let participant_weights = params.participants.sample();
                    for _ in 0..test_cases.run_count {
                        run_harness(participant_weights.clone(), mock_net).await
                    }
                }
            }
        }
    });
}

async fn run_harness(participant_weights: Vec<u64>, mock_net: MockNet) {
    let mut harness = Harness::new(mock_net);
    for participant_weight in participant_weights.iter() {
        harness = harness.add_participant(tmelcrypt::ed25519_keygen().1, *participant_weight);
    }
<<<<<<< HEAD
    let metrics_gatherer = Arc::new(MetricsGatherer::new());
=======
    let metrics_gatherer = Arc::new(MetricsGatherer::default());
>>>>>>> 78ae4229
    let success_fut = async {
        harness.run(metrics_gatherer.clone()).await;
        true
    };
    let fail_fut = async {
<<<<<<< HEAD
        smol::Timer::after(Duration::from_secs(60)).await;
=======
        smol::Timer::after(Duration::from_secs(30)).await;
>>>>>>> 78ae4229
        false
    };
    let suceeded = success_fut.race(fail_fut).await;

    let test_result = metrics_gatherer.summarize().await;
    let test_result_content = test_result.generate(0, suceeded, mock_net, participant_weights);

    println!("{}", test_result_content);
}<|MERGE_RESOLUTION|>--- conflicted
+++ resolved
@@ -161,11 +161,7 @@
                 let params: Params =
                     toml::from_str(&file_contents).expect("Unable to deserialize params");
 
-<<<<<<< HEAD
-                println!("{}", TestResult::header().clone());
-=======
                 println!("{}", TestResult::header());
->>>>>>> 78ae4229
 
                 // Run test case
                 for _ in 0..test_cases.test_count {
@@ -194,21 +190,13 @@
     for participant_weight in participant_weights.iter() {
         harness = harness.add_participant(tmelcrypt::ed25519_keygen().1, *participant_weight);
     }
-<<<<<<< HEAD
-    let metrics_gatherer = Arc::new(MetricsGatherer::new());
-=======
     let metrics_gatherer = Arc::new(MetricsGatherer::default());
->>>>>>> 78ae4229
     let success_fut = async {
         harness.run(metrics_gatherer.clone()).await;
         true
     };
     let fail_fut = async {
-<<<<<<< HEAD
         smol::Timer::after(Duration::from_secs(60)).await;
-=======
-        smol::Timer::after(Duration::from_secs(30)).await;
->>>>>>> 78ae4229
         false
     };
     let suceeded = success_fut.race(fail_fut).await;
