use env_logger::Env;
use rand::prelude::*;
use serde::Deserialize;
<<<<<<< HEAD
use smol::prelude::*;
use std::env;
use std::fs;
use std::time::Duration;
=======
>>>>>>> 3f013d58
use structopt::StructOpt;
use symphonia::testing::{Harness, MetricsGatherer, MockNet};

#[derive(Debug, StructOpt, Clone)]
#[structopt(
    name = "Symphonia test harness",
    about = "Simulate a network of nodes running Symphonia"
)]
enum Opt {
    TestCase(TestCaseOpt),
    TestCases(TestCasesOpt),
}

#[derive(Debug, StructOpt, Clone)]
#[structopt(about = "Run Symphonia harness consecutively for a set of params")]
struct TestCaseOpt {
    #[structopt(
        name = "run-count",
        long,
        short,
        help = "Number of times to run harness to reach consensus on a block",
        default_value = "1"
    )]
    run_count: u64,

    #[structopt(
        name = "mean",
        long,
        short,
        help = "Mean time in ms for latency",
        default_value = "100.0"
    )]
    latency_mean_ms: f64,

    #[structopt(
        name = "deviation",
        long,
        short,
        help = "Standard deviation of normal distribution for latency",
        default_value = "5.0"
    )]
    latency_standard_deviation: f64,

    #[structopt(
        name = "loss",
        long,
        short,
        help = "Probability of loss per network transfer",
        default_value = "0.05"
    )]
    loss_prob: f64,

    #[structopt(
        name = "weights",
        long,
        short,
        help = "Comma separated voting weight of each consensus participants",
        default_value = "100",
        use_delimiter = true
    )]
    participant_weights: Vec<u64>,
}

#[derive(Debug, StructOpt, Clone)]
#[structopt(about = "Simulate different test cases selection params from input file")]
struct TestCasesOpt {
    #[structopt(
        name = "test-count",
        long,
        short,
        help = "Number of test cases to run",
        default_value = "1"
    )]
    test_count: u64,

    #[structopt(
        name = "run-count",
        long,
        short,
        help = "Number of times to run test harness for a test case",
        default_value = "1"
    )]
    run_count: u64,

    #[structopt(
        name = "filename",
        long,
        short,
        help = "Input params file name containing to determine values to test"
    )]
    file_name: String,
}

#[derive(Debug, Deserialize)]
struct NetParams {
    latency_mean_ms: Vec<f64>,
    latency_std_dev: Vec<f64>,
    loss_probability: Vec<f64>,
}

impl NetParams {
    /// Calculate and return a sample from min and max on latency fields
    fn sample(&self) -> (f64, f64, f64) {
        let mut rng = rand::thread_rng();
        let mean = rng.gen_range(self.latency_mean_ms[0], self.latency_mean_ms[1]);
        let standard_deviation = rng.gen_range(self.latency_std_dev[0], self.latency_std_dev[1]);
        let loss_probability = rng.gen_range(self.loss_probability[0], self.loss_probability[1]);
        (mean, standard_deviation, loss_probability)
    }
}

#[derive(Debug, Deserialize)]
struct ParticipantParams {
    pareto_alpha: Vec<f64>,
    num_participants: Vec<u64>,
}

impl ParticipantParams {
    fn sample(&self) -> Vec<u64> {
        // TODO: sample pareto alpha and skew the voting weight per participant
        let mut rng = rand::thread_rng();
        let num_participants = rng.gen_range(self.num_participants[0], self.num_participants[1]);
        vec![100; num_participants as usize]
    }
}

#[derive(Debug, Deserialize)]
struct Params {
    network: NetParams,
    participants: ParticipantParams,
}

fn main() {
    env_logger::from_env(Env::default().default_filter_or("symphonia=trace,warn")).init();
    let opt: Opt = Opt::from_args();
    println!("{:?}", opt);
    smol::block_on(async move {
        match opt {
            Opt::TestCase(test_case) => {
                for _ in 0..test_case.run_count {
                    let mock_net = MockNet {
                        latency_mean_ms: test_case.latency_mean_ms,
                        latency_standard_deviation: test_case.latency_standard_deviation,
                        loss_prob: test_case.loss_prob,
                    };
                    // TODO: avoid clone by using immutable vector conversion before loop
                    run_harness(test_case.participant_weights.clone(), mock_net).await
                }
            }
            Opt::TestCases(test_cases) => {
                // Load file and deserialize into params
                let mut path = std::env::current_dir().expect("Failed to get current directory");
                path.push(test_cases.file_name);
                let file_contents = std::fs::read_to_string(path).expect("Unable to read file");
                let params: Params =
                    toml::from_str(&file_contents).expect("Unable to deserialize params");

                // Run test cases
                for _ in 0..test_cases.test_count {
                    // Sample latency and create mock network
                    let (latency_mean_ms, latency_standard_deviation, loss_prob) =
                        params.network.sample();
                    let mock_net = MockNet {
                        latency_mean_ms,
                        loss_prob,
                        latency_standard_deviation,
                    };

                    // Sample participants and run harness based on run count
                    let participant_weights = params.participants.sample();
                    for _ in 0..test_cases.run_count {
                        run_harness(participant_weights.clone(), mock_net).await
                    }
                }
            }
        }
    });
}

async fn run_harness(participant_weights: Vec<u64>, mock_net: MockNet) {
    let mut harness = Harness::new(mock_net);
    for participant_weight in participant_weights.iter() {
        harness = harness.add_participant(tmelcrypt::ed25519_keygen().1, *participant_weight);
    }
    let metrics_gatherer = MetricsGatherer::new();
    let success_fut = async {
        harness.run(metrics_gatherer).await;
        true
    };
    let fail_fut = async {
        smol::Timer::after(Duration::from_secs(60)).await;
        print!("Timeout");
        false
    };
    let succeeded = success_fut.race(fail_fut).await;
}<|MERGE_RESOLUTION|>--- conflicted
+++ resolved
@@ -1,13 +1,8 @@
 use env_logger::Env;
 use rand::prelude::*;
 use serde::Deserialize;
-<<<<<<< HEAD
 use smol::prelude::*;
-use std::env;
-use std::fs;
 use std::time::Duration;
-=======
->>>>>>> 3f013d58
 use structopt::StructOpt;
 use symphonia::testing::{Harness, MetricsGatherer, MockNet};
 
@@ -202,5 +197,5 @@
         print!("Timeout");
         false
     };
-    let succeeded = success_fut.race(fail_fut).await;
+    let _succeeded = success_fut.race(fail_fut).await;
 }