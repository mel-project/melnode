--- conflicted
+++ resolved
@@ -75,30 +75,6 @@
         }
     }
 
-<<<<<<< HEAD
-    pub fn get_by_path_rev(&self, path: &[bool], key: [u8; 32]) -> (Vec<u8>, Vec<[u8; 32]>) {
-        let path = path;
-        // go down the tree
-        match self {
-            DBNode::Data(dat) => (
-                if dat.key == key {
-                    dat.data.clone()
-                } else {
-                    vec![]
-                },
-                dat.proof_frag(),
-            ),
-            DBNode::Internal(intnode) => {
-                if intnode.my_hash == [0; 32] {
-                    (vec![], vec![[0; 32]; 256 - intnode.level as usize])
-                } else {
-                    let (nextbind, mut nextvec) = intnode
-                        .get_gggc(path_to_idx(path))
-                        .get_by_path_rev(&path[4..], key);
-                    nextvec.append(&mut intnode.proof_frag(path));
-                    (nextbind, nextvec)
-                }
-=======
     pub fn set_by_path(
         &self,
         path: &[bool],
@@ -117,7 +93,6 @@
                 });
                 db.write_cached(d.hash(), d.clone());
                 d
->>>>>>> 1d3106fd
             }
         }
     }
