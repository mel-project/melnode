--- conflicted
+++ resolved
@@ -27,11 +27,6 @@
                 );
                 let (value, proof) = tree.get(key);
                 assert_eq!(value, val);
-<<<<<<< HEAD
-                assert!(proof.verify(tree.root_hash(), key, &value));
-                assert_eq!(proof.verify(tree.root_hash(), key, &[]), false);
-=======
->>>>>>> 03384ca7
             }
         }
     }
